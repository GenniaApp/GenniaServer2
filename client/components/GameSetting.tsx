--- conflicted
+++ resolved
@@ -155,22 +155,6 @@
         },
       }}
     >
-<<<<<<< HEAD
-      <Snackbar
-        sx={{ position: 'absolute !important' }}
-        open={snackState.open}
-        autoHideDuration={1000}
-        onClose={() => {
-          snackStateDispatch({ type: 'toggle' });
-        }}
-      >
-        <Alert severity={snackState.status} sx={{ width: '100%' }}>
-          <AlertTitle>{snackState.title}</AlertTitle>
-          {snackState.message}
-        </Alert>
-      </Snackbar>
-=======
->>>>>>> 6361c895
       <Dialog open={openMapExplorer} onClose={handleCloseMapExplorer}>
         <DialogTitle>Choose a Map</DialogTitle>
         <DialogContent>
