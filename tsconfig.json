--- conflicted
+++ resolved
@@ -7,15 +7,10 @@
       "./components/*": ["components/*"],
       "@/styles/*": ["styles/*"]
     },
-<<<<<<< HEAD
     "typeRoots": [
       "node_modules/@types"
     ],
     "target": "es5",
-=======
-
-    "target": "es2015",
->>>>>>> 7355d1c0
     "lib": ["dom", "dom.iterable", "esnext"],
     "allowJs": true,
     "skipLibCheck": true,
